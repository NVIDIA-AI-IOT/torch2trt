import torch
import tensorrt as trt
import copy
import numpy as np
import io
from collections import defaultdict
import importlib

from .calibration import (
    TensorBatchDataset,
    DatasetCalibrator,
    DEFAULT_CALIBRATION_ALGORITHM,
)

# UTILITY FUNCTIONS


def trt_version():
    return trt.__version__


def torch_version():
    return torch.__version__


def torch_dtype_to_trt(dtype):
    if trt_version() >= '7.0' and dtype == torch.bool:
        return trt.bool
    elif dtype == torch.int8:
        return trt.int8
    elif dtype == torch.int32:
        return trt.int32
    elif dtype == torch.float16:
        return trt.float16
    elif dtype == torch.float32:
        return trt.float32
    else:
        raise TypeError("%s is not supported by tensorrt" % dtype)


def torch_dtype_from_trt(dtype):
    if dtype == trt.int8:
        return torch.int8
    elif trt_version() >= '7.0' and dtype == trt.bool:
        return torch.bool
    elif dtype == trt.int32:
        return torch.int32
    elif dtype == trt.float16:
        return torch.float16
    elif dtype == trt.float32:
        return torch.float32
    else:
        raise TypeError("%s is not supported by torch" % dtype)


def torch_device_to_trt(device):
    if device.type == torch.device("cuda").type:
        return trt.TensorLocation.DEVICE
    elif device.type == torch.device("cpu").type:
        return trt.TensorLocation.HOST
    else:
        return TypeError("%s is not supported by tensorrt" % device)


def torch_device_from_trt(device):
    if device == trt.TensorLocation.DEVICE:
        return torch.device("cuda")
    elif device == trt.TensorLocation.HOST:
        return torch.device("cpu")
    else:
        return TypeError("%s is not supported by torch" % device)


def trt_num_inputs(engine):
    count = 0
    for i in range(engine.num_bindings):
        if engine.binding_is_input(i):
            count += 1
    return count


def trt_num_outputs(engine):
    count = 0
    for i in range(engine.num_bindings):
        if not engine.binding_is_input(i):
            count += 1
    return count


def torch_dim_resolve_negative(dim, ndim):
    if not isinstance(dim, tuple):
        dim = (dim,)
    pos = []
    for d in dim:
        if d < 0:
            d = ndim + d
        pos.append(d)
    return tuple(pos)


def torch_dim_to_trt_axes(dim):
    """Converts torch dim, or tuple of dims to a tensorrt axes bitmask"""
    if not isinstance(dim, tuple):
        dim = (dim,)

    # create axes bitmask for reduce layer
    axes = 0
    for d in dim:
        axes |= 1 << (d - 1)  # -1 to remove batch dimension

    return axes


def add_trt_constant(network, tensor):
    shape = tuple(tensor.shape[1:])
    array = tensor[0].detach().cpu().numpy()
    layer = network.add_constant(shape, array)
    return layer.get_output(0)


def check_torch_dtype(*tensors):
    dtype = None
    for t in tensors:
        if isinstance(t, torch.Tensor):
            if dtype is None:
                dtype = t.dtype
            else:
                assert dtype == t.dtype  # , 'Tensor data types must match')
    assert (
        dtype is not None
    )  # , 'Data type could not be inferred from any item in list')
    return dtype


def add_missing_trt_tensors(network, tensors):
    """Creates missing TensorRT tensors as constants and attaches them to the Torch Tensors"""
    trt_tensors = [None] * len(tensors)

    dtype = check_torch_dtype(*tensors)

    for i, t in enumerate(tensors):
        trt_tensor = None

        # GET TRT TENSOR (OR CREATE TRT CONSTANT)

        # get tensor w/ _trt
        # or... add constant for scalar primitive
        if isinstance(t, float) or isinstance(t, int):
            shape = (1,)
            scalar = t * torch.ones(shape, dtype=dtype).cpu().numpy()
            trt_tensor = network.add_constant(shape, scalar).get_output(0)
        elif hasattr(t, "_trt"):
            trt_tensor = t._trt

        # or... add constant for leaf tensor w/o _trt
        else:

            # remove all preceding ones, these can be re-inserted later when broadcasting
            num_preceding_ones = 0
            for j in range(len(t.shape)):
                if int(t.shape[j]) == 1:
                    num_preceding_ones += 1
                else:
                    break
            shape = tuple(t.shape[num_preceding_ones:])

            weight = t.detach().cpu().numpy()
            t._trt = network.add_constant(shape, weight).get_output(0)
            trt_tensor = t._trt


        assert trt_tensor is not None

        trt_tensors[i] = trt_tensor

    return trt_tensors


def broadcast_trt_tensors(network, trt_tensors, broadcast_ndim):
    """Broadcast TensorRT tensors to the specified dimension by pre-padding shape 1 dims"""
    broadcasted_trt_tensors = [None] * len(trt_tensors)

    for i, t in enumerate(trt_tensors):

        if len(t.shape) < broadcast_ndim:
            # append 1 size dims to front
            diff = broadcast_ndim - len(t.shape)
            shape = tuple([1] * diff + list(t.shape))
            layer = network.add_shuffle(t)
            layer.reshape_dims = shape
            trt_tensor = layer.get_output(0)
        else:
            trt_tensor = t

        broadcasted_trt_tensors[i] = trt_tensor

    return broadcasted_trt_tensors


def trt_(network, *tensors):
    """Creates missing TensorRT tensors and adds shuffle layers to make tensors broadcastable"""
    trt_tensors = [None] * len(tensors)

    dtype = check_torch_dtype(*tensors)

    # get broadcast dimension
    broadcast_num_dim = 0
    for t in tensors:
        if isinstance(t, torch.Tensor):
            if not hasattr(t, "_trt"):
                num_dim = len(t.shape)  # don't exclude batch for constants
            else:
                num_dim = len(
                    t._trt.shape
                )  # non-leaf tensors must already have _trt, get shape from that
            if num_dim > broadcast_num_dim:
                broadcast_num_dim = num_dim

    for i, t in enumerate(tensors):
        trt_tensor = None

        # GET TRT TENSOR (OR CREATE TRT CONSTANT)

        # get tensor w/ _trt
        if isinstance(t, torch.Tensor) and hasattr(t, "_trt"):
            trt_tensor = t._trt

        # or... add constant for leaf tensor w/o _trt
        elif isinstance(t, torch.Tensor) and not hasattr(t, "_trt"):
            # add leaf tensor
            shape = tuple(t.shape)  #  don't exclude batch when adding constants...?
            weight = t.detach().cpu().numpy()
            t._trt = network.add_constant(shape, weight).get_output(0)
            trt_tensor = t._trt

        # or... add constant for scalar primitive
        elif isinstance(t, float) or isinstance(t, int):
            shape = (1,) * broadcast_num_dim
            scalar = t * torch.ones(shape, dtype=dtype).cpu().numpy()
            trt_tensor = network.add_constant(shape, scalar).get_output(0)

        assert trt_tensor is not None

        # MAKE TRT TENSOR BROADCASTABLE IF IT IS NOT ALREADY

        if len(trt_tensor.shape) < broadcast_num_dim:
            # append 1 size dims to front
            diff = broadcast_num_dim - len(trt_tensor.shape)
            shape = tuple([1] * diff + list(trt_tensor.shape))
            layer = network.add_shuffle(trt_tensor)
            layer.reshape_dims = shape
            trt_tensor = layer.get_output(0)

        trt_tensors[i] = trt_tensor

    if len(trt_tensors) == 1:
        return trt_tensors[0]
    else:
        return tuple(trt_tensors)


# CONVERSION REGISTRY AND HOOKS


CONVERTERS = {}


def get_arg(ctx, name, pos, default):
    if name in ctx.method_kwargs:
        return ctx.method_kwargs[name]
    elif len(ctx.method_args) > pos:
        return ctx.method_args[pos]
    else:
        return default


def attach_converter(ctx, method, converter, method_str):
    """Gets a function that executes PyTorch method and TensorRT converter"""
    global DUMMY_CONVERTERS

    def wrapper(*args, **kwargs):
        skip = True

        # check if another (parent) converter has lock
        if not ctx.lock:
            if converter["is_real"]:
                ctx.lock = True  # only real converters can acquire lock
            skip = False

        # run original method
        outputs = method(*args, **kwargs)

        if not skip:
            ctx.method_args = args
            ctx.method_kwargs = kwargs
            ctx.method_return = outputs
            ctx.method_str = method_str

            #             print('%s' % (converter.__name__,))
            converter["converter"](ctx)

            # convert to None so conversion will fail for unsupported layers
            ctx.method_args = None
            ctx.method_kwargs = None
            ctx.method_return = None
            ctx.lock = False

        return outputs

    return wrapper


class ConversionHook(object):
    """Attaches TensorRT converter to PyTorch method call"""

    def __init__(self, ctx, key, converter):
        self.ctx = ctx
        self.key = key
        self.converter = converter

    def _set_method(self, method):
        module = self.converter['module']
        exec('module.%s = method' % self.converter['qual_name'])

    def __enter__(self):
        self._set_method(
            attach_converter(
                self.ctx, self.converter['method_impl'], self.converter, self.converter['method_str']
            )
        )

    def __exit__(self, type, val, tb):
        self._set_method(self.converter['method_impl'])

def default_input_names(num_inputs):
    return ["input_%d" % i for i in range(num_inputs)]

def default_output_names(num_outputs):
    return ["output_%d" % i for i in range(num_outputs)]


class LayerNamingNetworkWrapper(object):
    def __init__(self, ctx, network):
        self._ctx = ctx
        self._network = network
        self._layer_counts = defaultdict(lambda: 0)

    def _set_layer_name(self, layer):
        def arg_str(arg):
            if isinstance(arg, torch.Tensor):
                return "tensor(shape=%s, dtype=%s)" % (str(list(arg.shape)), str(arg.dtype))
            return str(arg)

        self._layer_counts[layer.type.name] += 1
        args = [arg_str(arg) for arg in self._ctx.method_args]
        kwargs = ["%s=%s" % (key, arg_str(arg)) for key, arg in self._ctx.method_kwargs.items()]
        layer.name = "[%s #%d] %s(%s)" % (layer.type.name, self._layer_counts[layer.type.name],
                                          self._ctx.method_str, ", ".join(args + kwargs))

    def __getattr__(self, name):
        attr = getattr(self._network, name)
        if callable(attr):
            def wrapper(*args, **kwargs):
                ret = attr(*args, **kwargs)
                if isinstance(ret, trt.ILayer):
                    self._set_layer_name(ret)
                return ret

            return wrapper
        else:
            return attr


class ConversionContext(object):

    def __init__(self, network, converters=CONVERTERS, torch2trt_kwargs=None):
        self.network = LayerNamingNetworkWrapper(self, network)
        self.lock = False
        self.method_args = None
        self.method_kwargs = None
        self.method_return = None
        self.torch2trt_kwargs = torch2trt_kwargs
        self.hooks = [
            ConversionHook(self, key, converter)
            for key, converter in converters.items()
        ]

    def __enter__(self):
        for hook in self.hooks:
            hook.__enter__()
        return self

    def __exit__(self, type, val, tb):
        for hook in self.hooks:
            hook.__exit__(type, val, tb)

    def add_inputs(self, torch_inputs, names=None):
        if names is None:
            names = default_input_names(len(torch_inputs))
        self.input_names = names

        for i, torch_input in enumerate(torch_inputs):
            if not hasattr(torch_input, "_trt"):
                trt_tensor = self.network.add_input(
                    name=names[i],
                    shape=tuple(torch_input.shape)[1:],
                    dtype=torch_dtype_to_trt(torch_input.dtype),
                )
                trt_tensor.location = torch_device_to_trt(torch_input.device)
                torch_input._trt = trt_tensor

    def mark_outputs(self, torch_outputs, names=None):
        if names is None:
            names = default_output_names(len(torch_outputs))
        self.output_names = names

        for i, torch_output in enumerate(torch_outputs):
            trt_tensor = torch_output._trt
            trt_tensor.name = names[i]
            trt_tensor.location = torch_device_to_trt(torch_output.device)
            trt_tensor.dtype = torch_dtype_to_trt(torch_output.dtype)
            self.network.mark_output(trt_tensor)


class TRTModule(torch.nn.Module):
    def __init__(self, engine=None, input_names=None, output_names=None):
        super(TRTModule, self).__init__()
        self._register_state_dict_hook(TRTModule._on_state_dict)
        self.engine = engine
        if self.engine is not None:
            self.context = self.engine.create_execution_context()
        self.input_names = input_names
        self.output_names = output_names

    def _on_state_dict(self, state_dict, prefix, local_metadata):
        state_dict[prefix + "engine"] = bytearray(self.engine.serialize())
        state_dict[prefix + "input_names"] = self.input_names
        state_dict[prefix + "output_names"] = self.output_names

    def _load_from_state_dict(
        self,
        state_dict,
        prefix,
        local_metadata,
        strict,
        missing_keys,
        unexpected_keys,
        error_msgs,
    ):
        engine_bytes = state_dict[prefix + "engine"]

        with trt.Logger() as logger, trt.Runtime(logger) as runtime:
            self.engine = runtime.deserialize_cuda_engine(engine_bytes)
            self.context = self.engine.create_execution_context()

        self.input_names = state_dict[prefix + "input_names"]
        self.output_names = state_dict[prefix + "output_names"]

    def forward(self, *inputs):
        batch_size = inputs[0].shape[0]
        bindings = [None] * (len(self.input_names) + len(self.output_names))

        # create output tensors
        outputs = [None] * len(self.output_names)
        for i, output_name in enumerate(self.output_names):
            idx = self.engine.get_binding_index(output_name)
            dtype = torch_dtype_from_trt(self.engine.get_binding_dtype(idx))
            shape = (batch_size,) + tuple(self.engine.get_binding_shape(idx))
            device = torch_device_from_trt(self.engine.get_location(idx))
            output = torch.empty(size=shape, dtype=dtype, device=device)
            outputs[i] = output
            bindings[idx] = output.data_ptr()

        for i, input_name in enumerate(self.input_names):
            idx = self.engine.get_binding_index(input_name)
            bindings[idx] = inputs[i].contiguous().data_ptr()

        self.context.execute_async(
            batch_size, bindings, torch.cuda.current_stream().cuda_stream
        )

        outputs = tuple(outputs)
        if len(outputs) == 1:
            outputs = outputs[0]

        return outputs

    def enable_profiling(self):
        if not self.context.profiler:
            self.context.profiler = trt.Profiler()


def torch2trt(module,
              inputs,
              input_names=None,
              output_names=None,
              log_level=trt.Logger.ERROR,
              max_batch_size=1,
              fp16_mode=False,
              max_workspace_size=1<<25,
              strict_type_constraints=False,
              keep_network=True,
              int8_mode=False,
              int8_calib_dataset=None,
              int8_calib_algorithm=DEFAULT_CALIBRATION_ALGORITHM,
              int8_calib_batch_size=1,
              use_onnx=False,
              **kwargs):

    # capture arguments to provide to context
    kwargs.update(locals())
    kwargs.pop('kwargs')
    inputs_in = inputs

    # copy inputs to avoid modifications to source data
    inputs = [tensor.clone()[0:1] for tensor in inputs]  # only run single entry

    logger = trt.Logger(log_level)
    builder = trt.Builder(logger)
    config = builder.create_builder_config()
    
    if isinstance(inputs, list):
        inputs = tuple(inputs)
    if not isinstance(inputs, tuple):
        inputs = (inputs,)

    # run once to get num outputs
    outputs = module(*inputs)
    if not isinstance(outputs, tuple) and not isinstance(outputs, list):
        outputs = (outputs,)

    if input_names is None:
        input_names = default_input_names(len(inputs))
    if output_names is None:
        output_names = default_output_names(len(outputs))

    if use_onnx:

        f = io.BytesIO()
        torch.onnx.export(module, inputs, f, input_names=input_names, output_names=output_names)
        f.seek(0)
        onnx_bytes = f.read()
        network = builder.create_network(1 << int(trt.NetworkDefinitionCreationFlag.EXPLICIT_BATCH))
        parser = trt.OnnxParser(network, logger)
        parser.parse(onnx_bytes)

    else:
        network = builder.create_network()
        with ConversionContext(network, torch2trt_kwargs=kwargs) as ctx:

            ctx.add_inputs(inputs, input_names)

            outputs = module(*inputs)

            if not isinstance(outputs, tuple) and not isinstance(outputs, list):
                outputs = (outputs,)
            ctx.mark_outputs(outputs, output_names)
<<<<<<< HEAD

    config = builder.create_builder_config()
    config.max_workspace_size = max_workspace_size
    config.flags = fp16_mode << int(trt.BuilderFlag.FP16)
    config.flags = strict_type_constraints << int(trt.BuilderFlag.STRICT_TYPES)
    builder.max_batch_size = max_batch_size
=======
    
    # set max workspace size
    config.max_workspace_size = max_workspace_size
    
    if fp16_mode:
        config.set_flag(trt.BuilderFlag.FP16)
        
    builder.max_batch_size = max_batch_size
    
    if strict_type_constraints:
        config.set_flag(trt.BuilderFlag.STRICT_TYPES)
>>>>>>> d68712af

    if int8_mode:

        # default to use input tensors for calibration
        if int8_calib_dataset is None:
            int8_calib_dataset = TensorBatchDataset(inputs_in)
        
        config.set_flag(trt.BuilderFlag.INT8)
        
        #Making sure not to run calibration with QAT mode on 
        if not 'qat_mode' in kwargs:
<<<<<<< HEAD
            # @TODO(jwelsh):  Should we set batch_size=max_batch_size?  Need to investigate memory consumption
                builder.int8_calibrator = DatasetCalibrator(
                    inputs, int8_calib_dataset, batch_size=int8_calib_batch_size, algorithm=int8_calib_algorithm
                )
=======
        # @TODO(jwelsh):  Should we set batch_size=max_batch_size?  Need to investigate memory consumption
            calibrator = DatasetCalibrator(
                inputs, int8_calib_dataset, batch_size=int8_calib_batch_size, algorithm=int8_calib_algorithm
            )
            config.int8_calibrator = calibrator
>>>>>>> d68712af
        
    engine = builder.build_engine(network, config)

    module_trt = TRTModule(engine, input_names, output_names)

    if keep_network:
        module_trt.network = network

    return module_trt


# DEFINE ALL CONVERSION FUNCTIONS

def get_module_qualname(name):
    s = name.split('.')

    for i in range(len(s)):
        idx = len(s) - i - 1
        modulename, qualname = ".".join(s[:idx]), ".".join(s[idx:])
        try:
            module = importlib.import_module(modulename)
            return module, modulename, qualname
        except:
            pass

    raise RuntimeError("Could not import module")


def tensorrt_converter(method, is_real=True, enabled=True, imports=[]):

    if isinstance(method, str):
        module, module_name, qual_name = get_module_qualname(method)
    else:
        module, module_name, qual_name = importlib.import_module(method.__module__), method.__module__, method.__qualname__

    try:
        method_impl = eval('copy.deepcopy(module.%s)' % qual_name)
    except:
        enabled = False

    def register_converter(converter):
        CONVERTERS[method] = {
            "converter": converter,
            "is_real": is_real,
            "module": module,
            "module_name": module_name,
            "qual_name": qual_name,
            "method_str": module_name + '.' + qual_name,
            "method_impl": method_impl
        }
        return converter

    def pass_converter(converter):
        return converter

    if enabled:
        return register_converter
    else:
        return pass_converter

    return register_converter


def set_layer_precision(ctx, layer):
    # Supported TRT precisions as given by torch2trt_kwargs.
    INT8_MODE = "int8_mode"
    FP16_MODE = "fp16_mode"

    # Check that args exist as expected in torch2trt_kwargs.
    trt_kwargs = ctx.torch2trt_kwargs
    assert INT8_MODE in trt_kwargs
    assert FP16_MODE in trt_kwargs

    is_int8 = trt_kwargs.get(INT8_MODE, False)
    is_fp16 = trt_kwargs.get(FP16_MODE, False)

    if is_int8:
        layer.precision = trt.int8
        layer.set_output_type(0, trt.int8)
    elif is_fp16:
        layer.precision = trt.float16
        layer.set_output_type(0, trt.float16)
<|MERGE_RESOLUTION|>--- conflicted
+++ resolved
@@ -518,7 +518,7 @@
     logger = trt.Logger(log_level)
     builder = trt.Builder(logger)
     config = builder.create_builder_config()
-    
+
     if isinstance(inputs, list):
         inputs = tuple(inputs)
     if not isinstance(inputs, tuple):
@@ -555,50 +555,28 @@
             if not isinstance(outputs, tuple) and not isinstance(outputs, list):
                 outputs = (outputs,)
             ctx.mark_outputs(outputs, output_names)
-<<<<<<< HEAD
 
     config = builder.create_builder_config()
     config.max_workspace_size = max_workspace_size
     config.flags = fp16_mode << int(trt.BuilderFlag.FP16)
     config.flags = strict_type_constraints << int(trt.BuilderFlag.STRICT_TYPES)
     builder.max_batch_size = max_batch_size
-=======
-    
-    # set max workspace size
-    config.max_workspace_size = max_workspace_size
-    
-    if fp16_mode:
-        config.set_flag(trt.BuilderFlag.FP16)
-        
-    builder.max_batch_size = max_batch_size
-    
-    if strict_type_constraints:
-        config.set_flag(trt.BuilderFlag.STRICT_TYPES)
->>>>>>> d68712af
 
     if int8_mode:
 
         # default to use input tensors for calibration
         if int8_calib_dataset is None:
             int8_calib_dataset = TensorBatchDataset(inputs_in)
-        
+
         config.set_flag(trt.BuilderFlag.INT8)
-        
-        #Making sure not to run calibration with QAT mode on 
+
+        #Making sure not to run calibration with QAT mode on
         if not 'qat_mode' in kwargs:
-<<<<<<< HEAD
             # @TODO(jwelsh):  Should we set batch_size=max_batch_size?  Need to investigate memory consumption
                 builder.int8_calibrator = DatasetCalibrator(
                     inputs, int8_calib_dataset, batch_size=int8_calib_batch_size, algorithm=int8_calib_algorithm
                 )
-=======
-        # @TODO(jwelsh):  Should we set batch_size=max_batch_size?  Need to investigate memory consumption
-            calibrator = DatasetCalibrator(
-                inputs, int8_calib_dataset, batch_size=int8_calib_batch_size, algorithm=int8_calib_algorithm
-            )
-            config.int8_calibrator = calibrator
->>>>>>> d68712af
-        
+
     engine = builder.build_engine(network, config)
 
     module_trt = TRTModule(engine, input_names, output_names)
