import torch
import tensorrt as trt
import copy
import numpy as np
import io
from collections import defaultdict
import importlib

from .calibration import (
    TensorBatchDataset,
    DatasetCalibrator,
    DEFAULT_CALIBRATION_ALGORITHM,
)

# UTILITY FUNCTIONS


def trt_version():
    return trt.__version__


def torch_version():
    return torch.__version__


def torch_dtype_to_trt(dtype):
    if trt_version() >= '7.0' and dtype == torch.bool:
        return trt.bool
    elif dtype == torch.int8:
        return trt.int8
    elif dtype == torch.int32:
        return trt.int32
    elif dtype == torch.float16:
        return trt.float16
    elif dtype == torch.float32:
        return trt.float32
    else:
        raise TypeError("%s is not supported by tensorrt" % dtype)


def torch_dtype_from_trt(dtype):
    if dtype == trt.int8:
        return torch.int8
    elif trt_version() >= '7.0' and dtype == trt.bool:
        return torch.bool
    elif dtype == trt.int32:
        return torch.int32
    elif dtype == trt.float16:
        return torch.float16
    elif dtype == trt.float32:
        return torch.float32
    else:
        raise TypeError("%s is not supported by torch" % dtype)


def torch_device_to_trt(device):
    if device.type == torch.device("cuda").type:
        return trt.TensorLocation.DEVICE
    elif device.type == torch.device("cpu").type:
        return trt.TensorLocation.HOST
    else:
        return TypeError("%s is not supported by tensorrt" % device)


def torch_device_from_trt(device):
    if device == trt.TensorLocation.DEVICE:
        return torch.device("cuda")
    elif device == trt.TensorLocation.HOST:
        return torch.device("cpu")
    else:
        return TypeError("%s is not supported by torch" % device)


def trt_num_inputs(engine):
    count = 0
    for i in range(engine.num_bindings):
        if engine.binding_is_input(i):
            count += 1
    return count


def trt_num_outputs(engine):
    count = 0
    for i in range(engine.num_bindings):
        if not engine.binding_is_input(i):
            count += 1
    return count


def torch_dim_resolve_negative(dim, ndim):
    if not isinstance(dim, tuple):
        dim = (dim,)
    pos = []
    for d in dim:
        if d < 0:
            d = ndim + d
        pos.append(d)
    return tuple(pos)


def torch_dim_to_trt_axes(dim):
    """Converts torch dim, or tuple of dims to a tensorrt axes bitmask"""
    if not isinstance(dim, tuple):
        dim = (dim,)

    # create axes bitmask for reduce layer
    axes = 0
    for d in dim:
        axes |= 1 << (d - 1)  # -1 to remove batch dimension

    return axes


def add_trt_constant(network, tensor):
    shape = tuple(tensor.shape[1:])
    array = tensor[0].detach().cpu().numpy()
    layer = network.add_constant(shape, array)
    return layer.get_output(0)


def check_torch_dtype(*tensors):
    dtype = None
    for t in tensors:
        if isinstance(t, torch.Tensor):
            if dtype is None:
                dtype = t.dtype
            else:
                assert dtype == t.dtype  # , 'Tensor data types must match')
    assert (
        dtype is not None
    )  # , 'Data type could not be inferred from any item in list')
    return dtype

    
def add_missing_trt_tensors(network, tensors):
    """Creates missing TensorRT tensors as constants and attaches them to the Torch Tensors"""
    trt_tensors = [None] * len(tensors)

    dtype = check_torch_dtype(*tensors)

    for i, t in enumerate(tensors):
        trt_tensor = None

        # GET TRT TENSOR (OR CREATE TRT CONSTANT)

        # get tensor w/ _trt
        # or... add constant for scalar primitive
        if isinstance(t, float) or isinstance(t, int):
            shape = (1,)
            scalar = t * torch.ones(shape, dtype=dtype).cpu().numpy()
            trt_tensor = network.add_constant(shape, scalar).get_output(0)
        elif hasattr(t, "_trt"):
            trt_tensor = t._trt

        # or... add constant for leaf tensor w/o _trt
        else:
            
            # remove all preceding ones, these can be re-inserted later when broadcasting
            num_preceding_ones = 0
            for j in range(len(t.shape)):
                if int(t.shape[j]) == 1:
                    num_preceding_ones += 1
                else:
                    break
            shape = tuple(t.shape[num_preceding_ones:])
            
            weight = t.detach().cpu().numpy()
            t._trt = network.add_constant(shape, weight).get_output(0)
            trt_tensor = t._trt


        assert trt_tensor is not None

        trt_tensors[i] = trt_tensor

    return trt_tensors
    

def broadcast_trt_tensors(network, trt_tensors, broadcast_ndim):
    """Broadcast TensorRT tensors to the specified dimension by pre-padding shape 1 dims"""
    broadcasted_trt_tensors = [None] * len(trt_tensors)
    
    for i, t in enumerate(trt_tensors):
        
        if len(t.shape) < broadcast_ndim:
            # append 1 size dims to front
            diff = broadcast_ndim - len(t.shape)
            shape = tuple([1] * diff + list(t.shape))
            layer = network.add_shuffle(t)
            layer.reshape_dims = shape
            trt_tensor = layer.get_output(0)
        else:
            trt_tensor = t

        broadcasted_trt_tensors[i] = trt_tensor
        
    return broadcasted_trt_tensors
    
    
def trt_(network, *tensors):
    """Creates missing TensorRT tensors and adds shuffle layers to make tensors broadcastable"""
    trt_tensors = [None] * len(tensors)

    dtype = check_torch_dtype(*tensors)

    # get broadcast dimension
    broadcast_num_dim = 0
    for t in tensors:
        if isinstance(t, torch.Tensor):
            if not hasattr(t, "_trt"):
                num_dim = len(t.shape)  # don't exclude batch for constants
            else:
                num_dim = len(
                    t._trt.shape
                )  # non-leaf tensors must already have _trt, get shape from that
            if num_dim > broadcast_num_dim:
                broadcast_num_dim = num_dim

    for i, t in enumerate(tensors):
        trt_tensor = None

        # GET TRT TENSOR (OR CREATE TRT CONSTANT)

        # get tensor w/ _trt
        if isinstance(t, torch.Tensor) and hasattr(t, "_trt"):
            trt_tensor = t._trt

        # or... add constant for leaf tensor w/o _trt
        elif isinstance(t, torch.Tensor) and not hasattr(t, "_trt"):
            # add leaf tensor
            shape = tuple(t.shape)  #  don't exclude batch when adding constants...?
            weight = t.detach().cpu().numpy()
            t._trt = network.add_constant(shape, weight).get_output(0)
            trt_tensor = t._trt

        # or... add constant for scalar primitive
        elif isinstance(t, float) or isinstance(t, int):
            shape = (1,) * broadcast_num_dim
            scalar = t * torch.ones(shape, dtype=dtype).cpu().numpy()
            trt_tensor = network.add_constant(shape, scalar).get_output(0)

        assert trt_tensor is not None

        # MAKE TRT TENSOR BROADCASTABLE IF IT IS NOT ALREADY

        if len(trt_tensor.shape) < broadcast_num_dim:
            # append 1 size dims to front
            diff = broadcast_num_dim - len(trt_tensor.shape)
            shape = tuple([1] * diff + list(trt_tensor.shape))
            layer = network.add_shuffle(trt_tensor)
            layer.reshape_dims = shape
            trt_tensor = layer.get_output(0)

        trt_tensors[i] = trt_tensor

    if len(trt_tensors) == 1:
        return trt_tensors[0]
    else:
        return tuple(trt_tensors)


# CONVERSION REGISTRY AND HOOKS


CONVERTERS = {}


def get_arg(ctx, name, pos, default):
    if name in ctx.method_kwargs:
        return ctx.method_kwargs[name]
    elif len(ctx.method_args) > pos:
        return ctx.method_args[pos]
    else:
        return default


def attach_converter(ctx, method, converter, method_str):
    """Gets a function that executes PyTorch method and TensorRT converter"""
    global DUMMY_CONVERTERS

    def wrapper(*args, **kwargs):
        skip = True

        # check if another (parent) converter has lock
        if not ctx.lock:
            if converter["is_real"]:
                ctx.lock = True  # only real converters can acquire lock
            skip = False

        # run original method
        outputs = method(*args, **kwargs)

        if not skip:
            ctx.method_args = args
            ctx.method_kwargs = kwargs
            ctx.method_return = outputs
            ctx.method_str = method_str

            #             print('%s' % (converter.__name__,))
            converter["converter"](ctx)

            # convert to None so conversion will fail for unsupported layers
            ctx.method_args = None
            ctx.method_kwargs = None
            ctx.method_return = None
            ctx.lock = False

        return outputs

    return wrapper


class ConversionHook(object):
    """Attaches TensorRT converter to PyTorch method call"""

    def __init__(self, ctx, key, converter):
        self.ctx = ctx
        self.key = key
        self.converter = converter

    def _set_method(self, method):
        module = self.converter['module']
        exec('module.%s = method' % self.converter['qual_name'])

    def __enter__(self):
        self._set_method(
            attach_converter(
                self.ctx, self.converter['method_impl'], self.converter, self.converter['method_str']
            )
        )

    def __exit__(self, type, val, tb):
        self._set_method(self.converter['method_impl'])

def default_input_names(num_inputs):
    return ["input_%d" % i for i in range(num_inputs)]

def default_output_names(num_outputs):
    return ["output_%d" % i for i in range(num_outputs)]


class LayerNamingNetworkWrapper(object):
    def __init__(self, ctx, network):
        self._ctx = ctx
        self._network = network
        self._layer_counts = defaultdict(lambda: 0)

    def _set_layer_name(self, layer):
        def arg_str(arg):
            if isinstance(arg, torch.Tensor):
                return "tensor(shape=%s, dtype=%s)" % (str(list(arg.shape)), str(arg.dtype))
            return str(arg)

        self._layer_counts[layer.type.name] += 1
        args = [arg_str(arg) for arg in self._ctx.method_args]
        kwargs = ["%s=%s" % (key, arg_str(arg)) for key, arg in self._ctx.method_kwargs.items()]
        layer.name = "[%s #%d] %s(%s)" % (layer.type.name, self._layer_counts[layer.type.name],
                                          self._ctx.method_str, ", ".join(args + kwargs))

    def __getattr__(self, name):
        attr = getattr(self._network, name)
        if callable(attr):
            def wrapper(*args, **kwargs):
                ret = attr(*args, **kwargs)
                if isinstance(ret, trt.ILayer):
                    self._set_layer_name(ret)
                return ret

            return wrapper
        else:
            return attr


class ConversionContext(object):
    
    def __init__(self, network, converters=CONVERTERS, torch2trt_kwargs=None):
        self.network = LayerNamingNetworkWrapper(self, network)
        self.lock = False
        self.method_args = None
        self.method_kwargs = None
        self.method_return = None
        self.torch2trt_kwargs = torch2trt_kwargs
        self.hooks = [
            ConversionHook(self, key, converter)
            for key, converter in converters.items()
        ]

    def __enter__(self):
        for hook in self.hooks:
            hook.__enter__()
        return self

    def __exit__(self, type, val, tb):
        for hook in self.hooks:
            hook.__exit__(type, val, tb)

    def add_inputs(self, torch_inputs, names=None):
        if names is None:
            names = default_input_names(len(torch_inputs))
        self.input_names = names

        for i, torch_input in enumerate(torch_inputs):
            if not hasattr(torch_input, "_trt"):
                trt_tensor = self.network.add_input(
                    name=names[i],
                    shape=tuple(torch_input.shape)[1:],
                    dtype=torch_dtype_to_trt(torch_input.dtype),
                )
                trt_tensor.location = torch_device_to_trt(torch_input.device)
                torch_input._trt = trt_tensor

    def mark_outputs(self, torch_outputs, names=None):
        if names is None:
            names = default_output_names(len(torch_outputs))
        self.output_names = names

        for i, torch_output in enumerate(torch_outputs):
            trt_tensor = torch_output._trt
            trt_tensor.name = names[i]
            trt_tensor.location = torch_device_to_trt(torch_output.device)
            trt_tensor.dtype = torch_dtype_to_trt(torch_output.dtype)
            self.network.mark_output(trt_tensor)


class TRTModule(torch.nn.Module):
    def __init__(self, engine=None, input_names=None, output_names=None):
        super(TRTModule, self).__init__()
        self._register_state_dict_hook(TRTModule._on_state_dict)
        self.engine = engine
        if self.engine is not None:
            self.context = self.engine.create_execution_context()
        self.input_names = input_names
        self.output_names = output_names

    def _on_state_dict(self, state_dict, prefix, local_metadata):
        state_dict[prefix + "engine"] = bytearray(self.engine.serialize())
        state_dict[prefix + "input_names"] = self.input_names
        state_dict[prefix + "output_names"] = self.output_names

    def _load_from_state_dict(
        self,
        state_dict,
        prefix,
        local_metadata,
        strict,
        missing_keys,
        unexpected_keys,
        error_msgs,
    ):
        engine_bytes = state_dict[prefix + "engine"]

        with trt.Logger() as logger, trt.Runtime(logger) as runtime:
            self.engine = runtime.deserialize_cuda_engine(engine_bytes)
            self.context = self.engine.create_execution_context()

        self.input_names = state_dict[prefix + "input_names"]
        self.output_names = state_dict[prefix + "output_names"]

    def forward(self, *inputs):
        batch_size = inputs[0].shape[0]
        bindings = [None] * (len(self.input_names) + len(self.output_names))

        # create output tensors
        outputs = [None] * len(self.output_names)
        for i, output_name in enumerate(self.output_names):
            idx = self.engine.get_binding_index(output_name)
            dtype = torch_dtype_from_trt(self.engine.get_binding_dtype(idx))
            shape = (batch_size,) + tuple(self.engine.get_binding_shape(idx))
            device = torch_device_from_trt(self.engine.get_location(idx))
            output = torch.empty(size=shape, dtype=dtype, device=device)
            outputs[i] = output
            bindings[idx] = output.data_ptr()

        for i, input_name in enumerate(self.input_names):
            idx = self.engine.get_binding_index(input_name)
            bindings[idx] = inputs[i].contiguous().data_ptr()

        self.context.execute_async(
            batch_size, bindings, torch.cuda.current_stream().cuda_stream
        )

        outputs = tuple(outputs)
        if len(outputs) == 1:
            outputs = outputs[0]

        return outputs

    def enable_profiling(self):
        if not self.context.profiler:
            self.context.profiler = trt.Profiler()

    
def torch2trt(module, 
              inputs, 
              input_names=None, 
              output_names=None, 
              log_level=trt.Logger.ERROR, 
              max_batch_size=1,
              fp16_mode=False, 
              max_workspace_size=1<<25, 
              strict_type_constraints=False, 
              keep_network=True, 
              int8_mode=False, 
              int8_calib_dataset=None,
              int8_calib_algorithm=DEFAULT_CALIBRATION_ALGORITHM,
              int8_calib_batch_size=1,
              use_onnx=False,
              **kwargs):
    
    # capture arguments to provide to context
    kwargs.update(locals())
    kwargs.pop('kwargs')
    inputs_in = inputs

    # copy inputs to avoid modifications to source data
    inputs = [tensor.clone()[0:1] for tensor in inputs]  # only run single entry

    logger = trt.Logger(log_level)
    builder = trt.Builder(logger)
    
    if isinstance(inputs, list):
        inputs = tuple(inputs)
    if not isinstance(inputs, tuple):
        inputs = (inputs,)
        
    # run once to get num outputs
    outputs = module(*inputs)
    if not isinstance(outputs, tuple) and not isinstance(outputs, list):
        outputs = (outputs,)
        
    if input_names is None:
        input_names = default_input_names(len(inputs))
    if output_names is None:
        output_names = default_output_names(len(outputs))
        
    if use_onnx:
            
        f = io.BytesIO()
        torch.onnx.export(module, inputs, f, input_names=input_names, output_names=output_names)
        f.seek(0)
        onnx_bytes = f.read()
        network = builder.create_network(1 << int(trt.NetworkDefinitionCreationFlag.EXPLICIT_BATCH))
        parser = trt.OnnxParser(network, logger)
        parser.parse(onnx_bytes)
        
    else:
        network = builder.create_network()
        with ConversionContext(network, torch2trt_kwargs=kwargs) as ctx:

            ctx.add_inputs(inputs, input_names)

            outputs = module(*inputs)

            if not isinstance(outputs, tuple) and not isinstance(outputs, list):
                outputs = (outputs,)
            ctx.mark_outputs(outputs, output_names)

    config = builder.create_builder_config()
    config.max_workspace_size = max_workspace_size
    config.flags = fp16_mode << int(trt.BuilderFlag.FP16) | strict_type_constraints << int(trt.BuilderFlag.STRICT_TYPES)
    builder.max_batch_size = max_batch_size

    if int8_mode:

        # default to use input tensors for calibration
        if int8_calib_dataset is None:
            int8_calib_dataset = TensorBatchDataset(inputs_in)

<<<<<<< HEAD
        config.flags = config.flags | int8_mode << int(trt.BuilderFlag.INT8)

        # @TODO(jwelsh):  Should we set batch_size=max_batch_size?  Need to investigate memory consumption
        config.int8_calibrator = DatasetCalibrator(
            inputs, int8_calib_dataset, batch_size=int8_calib_batch_size, algorithm=int8_calib_algorithm
        )

    engine = builder.build_engine(network, config)
=======
        builder.int8_mode = True
        
        #Making sure not to run calibration with QAT mode on 
        if not 'qat_mode' in kwargs:
        # @TODO(jwelsh):  Should we set batch_size=max_batch_size?  Need to investigate memory consumption
            builder.int8_calibrator = DatasetCalibrator(
                inputs, int8_calib_dataset, batch_size=int8_calib_batch_size, algorithm=int8_calib_algorithm
            )
        
    engine = builder.build_cuda_engine(network)
>>>>>>> a5daf0f1

    module_trt = TRTModule(engine, input_names, output_names)

    if keep_network:
        module_trt.network = network

    return module_trt


# DEFINE ALL CONVERSION FUNCTIONS

def get_module_qualname(name):
    s = name.split('.')
    
    for i in range(len(s)):
        idx = len(s) - i - 1
        modulename, qualname = ".".join(s[:idx]), ".".join(s[idx:])
        try:
            module = importlib.import_module(modulename)
            return module, modulename, qualname
        except:
            pass
        
    raise RuntimeError("Could not import module")
    

def tensorrt_converter(method, is_real=True, enabled=True, imports=[]):
    
    if isinstance(method, str):
        module, module_name, qual_name = get_module_qualname(method)
    else:
        module, module_name, qual_name = importlib.import_module(method.__module__), method.__module__, method.__qualname__
        
    try:
        method_impl = eval('copy.deepcopy(module.%s)' % qual_name)
    except:
        enabled = False
    
    def register_converter(converter):
        CONVERTERS[method] = {
            "converter": converter, 
            "is_real": is_real, 
            "module": module,
            "module_name": module_name,
            "qual_name": qual_name,
            "method_str": module_name + '.' + qual_name,
            "method_impl": method_impl
        }
        return converter

    def pass_converter(converter):
        return converter

    if enabled:
        return register_converter
    else:
        return pass_converter

    return register_converter<|MERGE_RESOLUTION|>--- conflicted
+++ resolved
@@ -566,27 +566,16 @@
         if int8_calib_dataset is None:
             int8_calib_dataset = TensorBatchDataset(inputs_in)
 
-<<<<<<< HEAD
         config.flags = config.flags | int8_mode << int(trt.BuilderFlag.INT8)
 
-        # @TODO(jwelsh):  Should we set batch_size=max_batch_size?  Need to investigate memory consumption
-        config.int8_calibrator = DatasetCalibrator(
-            inputs, int8_calib_dataset, batch_size=int8_calib_batch_size, algorithm=int8_calib_algorithm
-        )
-
-    engine = builder.build_engine(network, config)
-=======
-        builder.int8_mode = True
-        
         #Making sure not to run calibration with QAT mode on 
         if not 'qat_mode' in kwargs:
-        # @TODO(jwelsh):  Should we set batch_size=max_batch_size?  Need to investigate memory consumption
-            builder.int8_calibrator = DatasetCalibrator(
+            # @TODO(jwelsh):  Should we set batch_size=max_batch_size?  Need to investigate memory consumption
+            config.int8_calibrator = DatasetCalibrator(
                 inputs, int8_calib_dataset, batch_size=int8_calib_batch_size, algorithm=int8_calib_algorithm
             )
-        
-    engine = builder.build_cuda_engine(network)
->>>>>>> a5daf0f1
+
+    engine = builder.build_engine(network, config)
 
     module_trt = TRTModule(engine, input_names, output_names)
 
