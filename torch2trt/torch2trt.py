--- conflicted
+++ resolved
@@ -370,23 +370,6 @@
             self.context.profiler = trt.Profiler()
 
 
-<<<<<<< HEAD
-def torch2trt(
-    module,
-    inputs,
-    input_names=None,
-    output_names=None,
-    log_level=trt.Logger.ERROR,
-    max_batch_size=1,
-    fp16_mode=False,
-    max_workspace_size=0,
-    strict_type_constraints=False,
-    keep_network=True,
-    int8_mode=False,
-    int8_calib_dataset=None,
-    int8_calib_algorithm=DEFAULT_CALIBRATION_ALGORITHM,
-):
-=======
 def torch2trt(module, 
               inputs, 
               input_names=None, 
@@ -400,7 +383,6 @@
               int8_mode=False, 
               int8_calib_dataset=None,
               int8_calib_algorithm=DEFAULT_CALIBRATION_ALGORITHM):
->>>>>>> a1daf58e
 
     inputs_in = inputs
 
