import imp
import subprocess
import os
from string import Template

PLUGINS = [
    'interpolate',
]

BASE_FOLDER = 'torch2trt/converters'

<<<<<<< HEAD
NINJA_TEMPLATE = Template((
    "rule link\n"
    "  command = g++ -shared -o $$out $$in -L$torch_dir/lib -L$cuda_dir/lib64 -L$trt_lib_dir -lc10 -lc10_cuda -ltorch -lcudart -lcaffe2 -lcaffe2_gpu -lprotobuf -lprotobuf-lite -pthread -lpthread -lnvinfer\n"
    "rule protoc\n"
    "  command = protoc $$in --cpp_out=. --python_out=.\n"
    "rule cxx\n"
    "  command = g++ -c -fPIC $$in -I$cuda_dir/include -I$torch_dir/include -I$torch_dir/include/torch/csrc/api/include -I. -std=c++11 -I$trt_inc_dir\n"
))

PLUGIN_TEMPLATE = Template((
    "build $plugin_dir/$plugin.pb.h $plugin_dir/$plugin.pb.cc $plugin_dir/${plugin}_pb2.py: protoc $plugin_dir/$plugin.proto\n"
    "build $plugin.pb.o: cxx $plugin_dir/$plugin.pb.cc\n"
    "build $plugin.o: cxx $plugin_dir/$plugin.cpp\n"
))


def build(cuda_dir="/usr/local/cuda",
          torch_dir=imp.find_module('torch')[1],
          trt_inc_dir="/usr/include/aarch64-linux-gnu",
          trt_lib_dir="/usr/lib/aarch64-linux-gnu"):

    global PLUGINS, BASE_FOLDER, NINJA_TEMPLATE, PLUGIN_TEMPLATE

    NINJA_STR = NINJA_TEMPLATE.substitute({
        'torch_dir': torch_dir,
        'cuda_dir': cuda_dir,
        'trt_inc_dir': trt_inc_dir,
        'trt_lib_dir': trt_lib_dir,
    })

=======
NINJA_STR = Template(
"""
rule link
  command = g++ -shared -o $$out $$in -L$torch_dir/lib -L$cuda_dir/lib64 -lc10 -lc10_cuda -ltorch -lcudart -lprotobuf -lprotobuf-lite -pthread -lpthread -lnvinfer

rule protoc
  command = protoc $$in --cpp_out=. --python_out=.

rule cxx
  command = g++ -c -fPIC $$in -I$cuda_dir/include -I$torch_dir/include -I$torch_dir/include/torch/csrc/api/include -I. 

"""
).substitute({
    'torch_dir': imp.find_module('torch')[1],
    'cuda_dir': '/usr/local/cuda'
})

PLUGIN_TEMPLATE = Template(
"""
build $plugin_dir/$plugin.pb.h $plugin_dir/$plugin.pb.cc $plugin_dir/${plugin}_pb2.py: protoc $plugin_dir/$plugin.proto
build $plugin.pb.o: cxx $plugin_dir/$plugin.pb.cc
build $plugin.o: cxx $plugin_dir/$plugin.cpp
"""
)


def build():
    global PLUGINS, BASE_FOLDER, NINJA_STR, PLUGIN_TEMPLATE
>>>>>>> 42f26c8f
    plugin_o_files = []
    for plugin in PLUGINS:
        NINJA_STR += \
            PLUGIN_TEMPLATE.substitute({
                'plugin': plugin,
                'plugin_dir': os.path.join(BASE_FOLDER, plugin),
            })
        plugin_o_files += [plugin + '.pb.o', plugin + '.o']

    NINJA_STR += Template((
        "build torch2trt/libtorch2trt.so: link $o_files\n"
    )).substitute({'o_files': ' '.join(plugin_o_files)})

    with open('build.ninja', 'w') as f:
        f.write(NINJA_STR)

    subprocess.call(['ninja'])


if __name__ == '__main__':
    build()<|MERGE_RESOLUTION|>--- conflicted
+++ resolved
@@ -9,7 +9,6 @@
 
 BASE_FOLDER = 'torch2trt/converters'
 
-<<<<<<< HEAD
 NINJA_TEMPLATE = Template((
     "rule link\n"
     "  command = g++ -shared -o $$out $$in -L$torch_dir/lib -L$cuda_dir/lib64 -L$trt_lib_dir -lc10 -lc10_cuda -ltorch -lcudart -lcaffe2 -lcaffe2_gpu -lprotobuf -lprotobuf-lite -pthread -lpthread -lnvinfer\n"
@@ -40,36 +39,7 @@
         'trt_lib_dir': trt_lib_dir,
     })
 
-=======
-NINJA_STR = Template(
-"""
-rule link
-  command = g++ -shared -o $$out $$in -L$torch_dir/lib -L$cuda_dir/lib64 -lc10 -lc10_cuda -ltorch -lcudart -lprotobuf -lprotobuf-lite -pthread -lpthread -lnvinfer
 
-rule protoc
-  command = protoc $$in --cpp_out=. --python_out=.
-
-rule cxx
-  command = g++ -c -fPIC $$in -I$cuda_dir/include -I$torch_dir/include -I$torch_dir/include/torch/csrc/api/include -I. 
-
-"""
-).substitute({
-    'torch_dir': imp.find_module('torch')[1],
-    'cuda_dir': '/usr/local/cuda'
-})
-
-PLUGIN_TEMPLATE = Template(
-"""
-build $plugin_dir/$plugin.pb.h $plugin_dir/$plugin.pb.cc $plugin_dir/${plugin}_pb2.py: protoc $plugin_dir/$plugin.proto
-build $plugin.pb.o: cxx $plugin_dir/$plugin.pb.cc
-build $plugin.o: cxx $plugin_dir/$plugin.cpp
-"""
-)
-
-
-def build():
-    global PLUGINS, BASE_FOLDER, NINJA_STR, PLUGIN_TEMPLATE
->>>>>>> 42f26c8f
     plugin_o_files = []
     for plugin in PLUGINS:
         NINJA_STR += \
